--- conflicted
+++ resolved
@@ -3,11 +3,8 @@
 ## Unreleased
 
 * Exported `NameID` (formerly `NameId`), and renamed `subjectNameId` to `subjectNameID`
-<<<<<<< HEAD
 * Add new module `Network.Wai.SAML2.Request` with AuthnRequest generation for SP-initiated login flow
-=======
 * Added new field `inResponseTo` to `Result` type
->>>>>>> 51393592
 
 ## 0.3
 
